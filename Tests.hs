import Test.QuickCheck
import Test.Framework(defaultMain, testGroup)
import Test.Framework.Providers.QuickCheck2(testProperty)

import Text.Printf

--import Data.ASN1.Raw
import Data.ASN1.BitArray
import Data.ASN1.Stream (ASN1(..), ASN1ConstructionType(..))
import Data.ASN1.Prim
<<<<<<< HEAD
import Data.ASN1.Parse
--import qualified Data.ASN1.Types as T (ASN1t(..))
--import qualified Data.ASN1.DER as DER
--import qualified Data.ASN1.BER as BER
=======
import qualified Data.ASN1.DER as DER
import qualified Data.ASN1.BER as BER
>>>>>>> 7aa9acf7

import Data.Word

import qualified Data.ByteString as B
import qualified Data.ByteString.Lazy as L
import qualified Data.Text.Lazy as T
--import qualified Data.Enumerator as E
--import qualified Data.Enumerator.List as EL

import Control.Monad
import Control.Monad.Identity
import System.IO

{-
instance Arbitrary ASN1Class where
	arbitrary = elements [ Universal, Application, Context, Private ]


instance Arbitrary ASN1Length where
	arbitrary = do
		c <- choose (0,2) :: Gen Int
		case c of
			0 -> liftM LenShort (choose (0,0x79))
			1 -> do
				nb <- choose (0x80,0x1000)
				return $ mkSmallestLength nb
			_ -> return LenIndefinite
		where
			nbBytes nb = if nb > 255 then 1 + nbBytes (nb `div` 256) else 1

arbitraryDefiniteLength :: Gen ASN1Length
arbitraryDefiniteLength = arbitrary `suchThat` (\l -> l /= LenIndefinite)

arbitraryTag :: Gen ASN1Tag
arbitraryTag = choose(0,10000)

instance Arbitrary ASN1Header where
	arbitrary = liftM4 ASN1Header arbitrary arbitraryTag arbitrary arbitrary

arbitraryEvents :: Gen ASN1Events
arbitraryEvents = do
	hdr@(ASN1Header _ _ _ len) <- liftM4 ASN1Header arbitrary arbitraryTag (return False) arbitraryDefiniteLength
	let blen = case len of
		LenLong _ x -> x
		LenShort x  -> x
		_           -> 0
	pr <- liftM Primitive (arbitraryBSsized blen)
	return (ASN1Events [Header hdr, pr])

newtype ASN1Events = ASN1Events [ASN1Event]

instance Show ASN1Events where
	show (ASN1Events x) = show x

instance Arbitrary ASN1Events where
	arbitrary = arbitraryEvents

arbitraryOID :: Gen [Integer]
arbitraryOID = do
	i1  <- choose (0,2) :: Gen Integer
	i2  <- choose (0,39) :: Gen Integer
	ran <- choose (0,30) :: Gen Int
	l   <- replicateM ran (suchThat arbitrary (\i -> i > 0))
	return (i1:i2:l)


arbitraryBSsized :: Int -> Gen B.ByteString
arbitraryBSsized len = do
	ws <- replicateM len (choose (0, 255) :: Gen Int)
	return $ B.pack $ map fromIntegral ws

instance Arbitrary B.ByteString where
	arbitrary = do
		len <- choose (0, 529) :: Gen Int
		arbitraryBSsized len

instance Arbitrary L.ByteString where
	arbitrary = do
		len <- choose (0, 529) :: Gen Int
		ws <- replicateM len (choose (0, 255) :: Gen Int)
		return $ L.pack $ map fromIntegral ws

instance Arbitrary T.Text where
	arbitrary = do
		len <- choose (0, 529) :: Gen Int
		ws <- replicateM len arbitrary
		return $ T.pack ws

instance Arbitrary BitArray where
	arbitrary = do
		bs <- arbitrary
		--w  <- choose (0,7) :: Gen Int
		return $ toBitArray bs 0

arbitraryTime = do
	y <- choose (1951, 2050)
	m <- choose (0, 11)
	d <- choose (0, 31)
	h <- choose (0, 23)
	mi <- choose (0, 59)
	se <- choose (0, 59)
	z <- arbitrary
	return (y,m,d,h,mi,se,z)

arbitraryPrintString = do
	let printableString = (['a'..'z'] ++ ['A'..'Z'] ++ ['0'..'9'] ++ " ()+,-./:=?")
	x <- replicateM 21 (elements printableString)
	return $ x

arbitraryIA5String = do
	x <- replicateM 21 (elements $ map toEnum [0..127])
	return $ x

instance Arbitrary ASN1 where
	arbitrary = oneof
		[ liftM Boolean arbitrary
		, liftM IntVal arbitrary
		, liftM BitString arbitrary
		, liftM OctetString arbitrary
		, return Null
		, liftM OID arbitraryOID
		--, Real Double
		-- , return Enumerated
		, liftM UTF8String arbitrary
		, liftM NumericString arbitrary
		, liftM PrintableString arbitraryPrintString
		, liftM T61String arbitraryIA5String
		, liftM VideoTexString arbitrary
		, liftM IA5String arbitraryIA5String
		, liftM UTCTime arbitraryTime
		, liftM GeneralizedTime arbitraryTime
		, liftM GraphicString arbitrary
		, liftM VisibleString arbitrary
		, liftM GeneralString arbitrary
		, liftM BMPString arbitrary
		, liftM UniversalString arbitrary
		]

newtype ASN1s = ASN1s [ASN1]

instance Show ASN1s where
	show (ASN1s x) = show x

instance Arbitrary ASN1s where
	arbitrary = do
		x <- choose (0,5) :: Gen Int
		z <- case x of
			4 -> makeList Sequence
			3 -> makeList Set
			_ -> resize 2 $ listOf1 arbitrary
		return $ ASN1s z
		where
			makeList str = do
				(ASN1s l) <- arbitrary
				return ([Start str] ++ l ++ [End str])
-}

<<<<<<< HEAD
{-
=======
>>>>>>> 7aa9acf7
prop_header_marshalling_id :: ASN1Header -> Bool
prop_header_marshalling_id v = (getHeader . putHeader) v == Right v

prop_event_marshalling_id :: ASN1Events -> Bool
prop_event_marshalling_id (ASN1Events e) =
	let r = runIdentity $ E.run (E.enumList 1 e $$ E.joinI $ enumWriteReadBytes $$ EL.consume) in
	case r of
		Left _  -> False
		Right z -> e == z
	where
		enumWriteReadBytes = \f -> E.joinI (enumWriteBytes $$ (enumReadBytes f))

prop_asn1_event_marshalling_id :: ASN1 -> Bool
prop_asn1_event_marshalling_id x =
	let r = runIdentity $ E.run (E.enumList 1 [x] $$ E.joinI $ enumWriteReadRaw $$ EL.consume) in
	case r of
		Left _  -> False
		Right z -> [x] == z
	where
		enumWriteReadRaw = \f -> E.joinI (BER.enumWriteRaw $$ (BER.enumReadRaw f))

prop_asn1_event_repr_id :: ASN1s -> Bool
prop_asn1_event_repr_id (ASN1s l) =
	case BER.encodeASN1Events l of
		Left _       -> False
		Right events -> case BER.decodeASN1EventsRepr events of
			Left _       -> False
			Right l2repr -> map fst l2repr == l && concat (map snd l2repr) == events

<<<<<<< HEAD
prop_asn1_ber_marshalling_id :: T.ASN1t -> Bool
prop_asn1_ber_marshalling_id v = (BER.decodeASN1 . BER.encodeASN1) v == Right v

prop_asn1_der_marshalling_id :: T.ASN1t -> Bool
prop_asn1_der_marshalling_id v = (DER.decodeASN1 . DER.encodeASN1) v == Right v


-}
marshallingTests = testGroup "Marshalling" []
{-
=======
marshallingTests = testGroup "Marshalling"
>>>>>>> 7aa9acf7
	[ testProperty "Header" prop_header_marshalling_id
	, testProperty "Event"  prop_event_marshalling_id
	, testProperty "Stream" prop_asn1_event_marshalling_id
	, testProperty "Repr"  prop_asn1_event_repr_id
	]
-}

main = defaultMain [marshallingTests]<|MERGE_RESOLUTION|>--- conflicted
+++ resolved
@@ -8,15 +8,10 @@
 import Data.ASN1.BitArray
 import Data.ASN1.Stream (ASN1(..), ASN1ConstructionType(..))
 import Data.ASN1.Prim
-<<<<<<< HEAD
 import Data.ASN1.Parse
 --import qualified Data.ASN1.Types as T (ASN1t(..))
 --import qualified Data.ASN1.DER as DER
 --import qualified Data.ASN1.BER as BER
-=======
-import qualified Data.ASN1.DER as DER
-import qualified Data.ASN1.BER as BER
->>>>>>> 7aa9acf7
 
 import Data.Word
 
@@ -174,10 +169,7 @@
 				return ([Start str] ++ l ++ [End str])
 -}
 
-<<<<<<< HEAD
 {-
-=======
->>>>>>> 7aa9acf7
 prop_header_marshalling_id :: ASN1Header -> Bool
 prop_header_marshalling_id v = (getHeader . putHeader) v == Right v
 
@@ -207,7 +199,6 @@
 			Left _       -> False
 			Right l2repr -> map fst l2repr == l && concat (map snd l2repr) == events
 
-<<<<<<< HEAD
 prop_asn1_ber_marshalling_id :: T.ASN1t -> Bool
 prop_asn1_ber_marshalling_id v = (BER.decodeASN1 . BER.encodeASN1) v == Right v
 
@@ -218,9 +209,6 @@
 -}
 marshallingTests = testGroup "Marshalling" []
 {-
-=======
-marshallingTests = testGroup "Marshalling"
->>>>>>> 7aa9acf7
 	[ testProperty "Header" prop_header_marshalling_id
 	, testProperty "Event"  prop_event_marshalling_id
 	, testProperty "Stream" prop_asn1_event_marshalling_id
